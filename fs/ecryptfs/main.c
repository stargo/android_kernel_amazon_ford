--- conflicted
+++ resolved
@@ -141,22 +141,6 @@
 		ecryptfs_inode_to_private(dentry->d_inode);
 	int count, rc = 0;
 
-<<<<<<< HEAD
-	if (!inode_info->lower_file) {
-		struct dentry *lower_dentry;
-		struct vfsmount *lower_mnt =
-			ecryptfs_dentry_to_lower_mnt(ecryptfs_dentry);
-
-		lower_dentry = ecryptfs_dentry_to_lower(ecryptfs_dentry);
-		rc = ecryptfs_privileged_open(&inode_info->lower_file,
-					      lower_dentry, lower_mnt, cred);
-		if (rc) {
-			printk(KERN_ERR "Error opening lower persistent file "
-			       "for lower_dentry [0x%p] and lower_mnt [0x%p]; "
-			       "rc = [%d]\n", lower_dentry, lower_mnt, rc);
-			inode_info->lower_file = NULL;
-		}
-=======
 	mutex_lock(&inode_info->lower_file_mutex);
 	count = atomic_inc_return(&inode_info->lower_file_count);
 	if (WARN_ON_ONCE(count < 1))
@@ -166,8 +150,8 @@
 					      &inode_info->lower_file);
 		if (rc)
 			atomic_set(&inode_info->lower_file_count, 0);
->>>>>>> d762f438
-	}
+	}
+	mutex_unlock(&inode_info->lower_file_mutex);
 	return rc;
 }
 
