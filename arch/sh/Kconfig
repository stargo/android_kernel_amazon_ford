config SUPERH
	def_bool y
	select EXPERT
	select CLKDEV_LOOKUP
	select HAVE_IDE if HAS_IOPORT
	select HAVE_MEMBLOCK
	select HAVE_MEMBLOCK_NODE_MAP
	select HAVE_OPROFILE
	select HAVE_GENERIC_DMA_COHERENT
	select HAVE_ARCH_TRACEHOOK
	select HAVE_DMA_API_DEBUG
	select HAVE_DMA_ATTRS
	select HAVE_IRQ_WORK
	select HAVE_PERF_EVENTS
	select ARCH_HAVE_NMI_SAFE_CMPXCHG if (GUSA_RB || CPU_SH4A)
	select PERF_USE_VMALLOC
	select HAVE_KERNEL_GZIP
	select HAVE_KERNEL_BZIP2
	select HAVE_KERNEL_LZMA
	select HAVE_KERNEL_XZ
	select HAVE_KERNEL_LZO
	select HAVE_SYSCALL_TRACEPOINTS
	select HAVE_REGS_AND_STACK_ACCESS_API
	select HAVE_GENERIC_HARDIRQS
	select HAVE_SPARSE_IRQ
	select IRQ_FORCED_THREADING
	select RTC_LIB
	select GENERIC_ATOMIC64
	select GENERIC_IRQ_SHOW
	help
	  The SuperH is a RISC processor targeted for use in embedded systems
	  and consumer electronics; it was also used in the Sega Dreamcast
	  gaming console.  The SuperH port has a home page at
	  <http://www.linux-sh.org/>.

config SUPERH32
	def_bool ARCH = "sh"
	select HAVE_KPROBES
	select HAVE_KRETPROBES
	select HAVE_IOREMAP_PROT if MMU && !X2TLB
	select HAVE_FUNCTION_TRACER
	select HAVE_FTRACE_MCOUNT_RECORD
	select HAVE_DYNAMIC_FTRACE
	select HAVE_FUNCTION_TRACE_MCOUNT_TEST
	select HAVE_FTRACE_NMI_ENTER if DYNAMIC_FTRACE
	select HAVE_FUNCTION_GRAPH_TRACER
	select HAVE_ARCH_KGDB
	select HAVE_HW_BREAKPOINT
	select HAVE_MIXED_BREAKPOINTS_REGS
	select PERF_EVENTS
	select ARCH_HIBERNATION_POSSIBLE if MMU
	select SPARSE_IRQ

config SUPERH64
	def_bool ARCH = "sh64"

config ARCH_DEFCONFIG
	string
	default "arch/sh/configs/shx3_defconfig" if SUPERH32
	default "arch/sh/configs/cayman_defconfig" if SUPERH64

config RWSEM_GENERIC_SPINLOCK
	def_bool y

config RWSEM_XCHGADD_ALGORITHM
	bool

config GENERIC_BUG
	def_bool y
	depends on BUG && SUPERH32

config GENERIC_CSUM
	def_bool y
	depends on SUPERH64

config GENERIC_HWEIGHT
	def_bool y

config IRQ_PER_CPU
	def_bool y

config GENERIC_GPIO
	def_bool n

config GENERIC_CALIBRATE_DELAY
	bool

config GENERIC_CLOCKEVENTS
	def_bool y

config GENERIC_CLOCKEVENTS_BROADCAST
	bool

config GENERIC_CMOS_UPDATE
	def_bool y
	depends on SH_SH03 || SH_DREAMCAST

config GENERIC_LOCKBREAK
	def_bool y
	depends on SMP && PREEMPT

config ARCH_SUSPEND_POSSIBLE
	def_bool n

config ARCH_HIBERNATION_POSSIBLE
	def_bool n

config SYS_SUPPORTS_APM_EMULATION
	bool
	select ARCH_SUSPEND_POSSIBLE

config SYS_SUPPORTS_HUGETLBFS
	bool

config SYS_SUPPORTS_SMP
	bool

config SYS_SUPPORTS_NUMA
	bool

config SYS_SUPPORTS_PCI
	bool

config SYS_SUPPORTS_CMT
	bool

config SYS_SUPPORTS_MTU2
	bool

config SYS_SUPPORTS_TMU
	bool

config STACKTRACE_SUPPORT
	def_bool y

config LOCKDEP_SUPPORT
	def_bool y

config HAVE_LATENCYTOP_SUPPORT
	def_bool y

config ARCH_HAS_ILOG2_U32
	def_bool n

config ARCH_HAS_ILOG2_U64
	def_bool n

config ARCH_NO_VIRT_TO_BUS
	def_bool y

config ARCH_HAS_DEFAULT_IDLE
	def_bool y

config ARCH_HAS_CPU_IDLE_WAIT
	def_bool y

config NO_IOPORT
	def_bool !PCI
	depends on !SH_CAYMAN && !SH_SH4202_MICRODEV && !SH_SHMIN

config IO_TRAPPED
	bool

config DMA_COHERENT
	bool

config DMA_NONCOHERENT
	def_bool !DMA_COHERENT

config NEED_DMA_MAP_STATE
	def_bool DMA_NONCOHERENT

config NEED_SG_DMA_LENGTH
	def_bool y

source "init/Kconfig"

source "kernel/Kconfig.freezer"

menu "System type"

#
# Processor families
#
config CPU_SH2
	bool

config CPU_SH2A
	bool
	select CPU_SH2
	select UNCACHED_MAPPING

config CPU_SH3
	bool
	select CPU_HAS_INTEVT
	select CPU_HAS_SR_RB
	select SYS_SUPPORTS_TMU

config CPU_SH4
	bool
	select CPU_HAS_INTEVT
	select CPU_HAS_SR_RB
	select CPU_HAS_FPU if !CPU_SH4AL_DSP
	select SYS_SUPPORTS_TMU
	select SYS_SUPPORTS_HUGETLBFS if MMU

config CPU_SH4A
	bool
	select CPU_SH4

config CPU_SH4AL_DSP
	bool
	select CPU_SH4A
	select CPU_HAS_DSP

config CPU_SH5
	bool
	select CPU_HAS_FPU
	select SYS_SUPPORTS_TMU
	select SYS_SUPPORTS_HUGETLBFS if MMU

config CPU_SHX2
	bool

config CPU_SHX3
	bool
	select DMA_COHERENT
	select SYS_SUPPORTS_SMP
	select SYS_SUPPORTS_NUMA

config ARCH_SHMOBILE
	bool
	select ARCH_SUSPEND_POSSIBLE
	select PM
	select PM_RUNTIME

config CPU_HAS_PMU
       depends on CPU_SH4 || CPU_SH4A
       default y
       bool

if SUPERH32

choice
	prompt "Processor sub-type selection"

#
# Processor subtypes
#

# SH-2 Processor Support

config CPU_SUBTYPE_SH7619
	bool "Support SH7619 processor"
	select CPU_SH2
	select SYS_SUPPORTS_CMT

# SH-2A Processor Support

config CPU_SUBTYPE_SH7201
	bool "Support SH7201 processor"
	select CPU_SH2A
	select CPU_HAS_FPU
	select SYS_SUPPORTS_MTU2
 
config CPU_SUBTYPE_SH7203
	bool "Support SH7203 processor"
	select CPU_SH2A
	select CPU_HAS_FPU
	select SYS_SUPPORTS_CMT
	select SYS_SUPPORTS_MTU2
	select ARCH_WANT_OPTIONAL_GPIOLIB

config CPU_SUBTYPE_SH7206
	bool "Support SH7206 processor"
	select CPU_SH2A
	select SYS_SUPPORTS_CMT
	select SYS_SUPPORTS_MTU2

config CPU_SUBTYPE_SH7263
	bool "Support SH7263 processor"
	select CPU_SH2A
	select CPU_HAS_FPU
	select SYS_SUPPORTS_CMT
	select SYS_SUPPORTS_MTU2

config CPU_SUBTYPE_MXG
	bool "Support MX-G processor"
	select CPU_SH2A
	select SYS_SUPPORTS_MTU2
	help
	  Select MX-G if running on an R8A03022BG part.

# SH-3 Processor Support

config CPU_SUBTYPE_SH7705
	bool "Support SH7705 processor"
	select CPU_SH3

config CPU_SUBTYPE_SH7706
	bool "Support SH7706 processor"
	select CPU_SH3
	help
	  Select SH7706 if you have a 133 Mhz SH-3 HD6417706 CPU.

config CPU_SUBTYPE_SH7707
	bool "Support SH7707 processor"
	select CPU_SH3
	help
	  Select SH7707 if you have a  60 Mhz SH-3 HD6417707 CPU.

config CPU_SUBTYPE_SH7708
	bool "Support SH7708 processor"
	select CPU_SH3
	help
	  Select SH7708 if you have a  60 Mhz SH-3 HD6417708S or
	  if you have a 100 Mhz SH-3 HD6417708R CPU.

config CPU_SUBTYPE_SH7709
	bool "Support SH7709 processor"
	select CPU_SH3
	help
	  Select SH7709 if you have a  80 Mhz SH-3 HD6417709 CPU.

config CPU_SUBTYPE_SH7710
	bool "Support SH7710 processor"
	select CPU_SH3
	select CPU_HAS_DSP
	help
	  Select SH7710 if you have a SH3-DSP SH7710 CPU.

config CPU_SUBTYPE_SH7712
	bool "Support SH7712 processor"
	select CPU_SH3
	select CPU_HAS_DSP
	help
	  Select SH7712 if you have a SH3-DSP SH7712 CPU.

config CPU_SUBTYPE_SH7720
	bool "Support SH7720 processor"
	select CPU_SH3
	select CPU_HAS_DSP
	select SYS_SUPPORTS_CMT
	select ARCH_WANT_OPTIONAL_GPIOLIB
	select USB_ARCH_HAS_OHCI
	select USB_OHCI_SH if USB_OHCI_HCD
	help
	  Select SH7720 if you have a SH3-DSP SH7720 CPU.

config CPU_SUBTYPE_SH7721
	bool "Support SH7721 processor"
	select CPU_SH3
	select CPU_HAS_DSP
	select SYS_SUPPORTS_CMT
	select USB_ARCH_HAS_OHCI
	select USB_OHCI_SH if USB_OHCI_HCD
	help
	  Select SH7721 if you have a SH3-DSP SH7721 CPU.

# SH-4 Processor Support

config CPU_SUBTYPE_SH7750
	bool "Support SH7750 processor"
	select CPU_SH4
	help
	  Select SH7750 if you have a 200 Mhz SH-4 HD6417750 CPU.

config CPU_SUBTYPE_SH7091
	bool "Support SH7091 processor"
	select CPU_SH4
	help
	  Select SH7091 if you have an SH-4 based Sega device (such as
	  the Dreamcast, Naomi, and Naomi 2).

config CPU_SUBTYPE_SH7750R
	bool "Support SH7750R processor"
	select CPU_SH4

config CPU_SUBTYPE_SH7750S
	bool "Support SH7750S processor"
	select CPU_SH4

config CPU_SUBTYPE_SH7751
	bool "Support SH7751 processor"
	select CPU_SH4
	help
	  Select SH7751 if you have a 166 Mhz SH-4 HD6417751 CPU,
	  or if you have a HD6417751R CPU.

config CPU_SUBTYPE_SH7751R
	bool "Support SH7751R processor"
	select CPU_SH4

config CPU_SUBTYPE_SH7760
	bool "Support SH7760 processor"
	select CPU_SH4

config CPU_SUBTYPE_SH4_202
	bool "Support SH4-202 processor"
	select CPU_SH4

# SH-4A Processor Support

config CPU_SUBTYPE_SH7723
	bool "Support SH7723 processor"
	select CPU_SH4A
	select CPU_SHX2
	select ARCH_SHMOBILE
	select ARCH_SPARSEMEM_ENABLE
	select SYS_SUPPORTS_CMT
	select ARCH_WANT_OPTIONAL_GPIOLIB
	help
	  Select SH7723 if you have an SH-MobileR2 CPU.

config CPU_SUBTYPE_SH7724
	bool "Support SH7724 processor"
	select CPU_SH4A
	select CPU_SHX2
	select ARCH_SHMOBILE
	select ARCH_SPARSEMEM_ENABLE
	select SYS_SUPPORTS_CMT
	select ARCH_WANT_OPTIONAL_GPIOLIB
	help
	  Select SH7724 if you have an SH-MobileR2R CPU.

config CPU_SUBTYPE_SH7757
	bool "Support SH7757 processor"
	select CPU_SH4A
	select CPU_SHX2
	select ARCH_WANT_OPTIONAL_GPIOLIB
	select USB_ARCH_HAS_OHCI
	select USB_ARCH_HAS_EHCI
	help
	  Select SH7757 if you have a SH4A SH7757 CPU.

config CPU_SUBTYPE_SH7763
	bool "Support SH7763 processor"
	select CPU_SH4A
	select USB_ARCH_HAS_OHCI
	select USB_OHCI_SH if USB_OHCI_HCD
	help
	  Select SH7763 if you have a SH4A SH7763(R5S77631) CPU.

config CPU_SUBTYPE_SH7770
	bool "Support SH7770 processor"
	select CPU_SH4A

config CPU_SUBTYPE_SH7780
	bool "Support SH7780 processor"
	select CPU_SH4A

config CPU_SUBTYPE_SH7785
	bool "Support SH7785 processor"
	select CPU_SH4A
	select CPU_SHX2
	select ARCH_SPARSEMEM_ENABLE
	select SYS_SUPPORTS_NUMA
	select ARCH_WANT_OPTIONAL_GPIOLIB

config CPU_SUBTYPE_SH7786
	bool "Support SH7786 processor"
	select CPU_SH4A
	select CPU_SHX3
	select CPU_HAS_PTEAEX
	select GENERIC_CLOCKEVENTS_BROADCAST if SMP
	select ARCH_WANT_OPTIONAL_GPIOLIB
	select USB_ARCH_HAS_OHCI
	select USB_OHCI_SH if USB_OHCI_HCD
	select USB_ARCH_HAS_EHCI
	select USB_EHCI_SH if USB_EHCI_HCD

config CPU_SUBTYPE_SHX3
	bool "Support SH-X3 processor"
	select CPU_SH4A
	select CPU_SHX3
	select GENERIC_CLOCKEVENTS_BROADCAST if SMP
	select ARCH_REQUIRE_GPIOLIB

# SH4AL-DSP Processor Support

config CPU_SUBTYPE_SH7343
	bool "Support SH7343 processor"
	select CPU_SH4AL_DSP
	select ARCH_SHMOBILE
	select SYS_SUPPORTS_CMT

config CPU_SUBTYPE_SH7722
	bool "Support SH7722 processor"
	select CPU_SH4AL_DSP
	select CPU_SHX2
	select ARCH_SHMOBILE
	select ARCH_SPARSEMEM_ENABLE
	select SYS_SUPPORTS_NUMA
	select SYS_SUPPORTS_CMT
	select ARCH_WANT_OPTIONAL_GPIOLIB

config CPU_SUBTYPE_SH7366
	bool "Support SH7366 processor"
	select CPU_SH4AL_DSP
	select CPU_SHX2
	select ARCH_SHMOBILE
	select ARCH_SPARSEMEM_ENABLE
	select SYS_SUPPORTS_NUMA
	select SYS_SUPPORTS_CMT

endchoice

endif

if SUPERH64

choice
	prompt "Processor sub-type selection"

# SH-5 Processor Support

config CPU_SUBTYPE_SH5_101
	bool "Support SH5-101 processor"
	select CPU_SH5

config CPU_SUBTYPE_SH5_103
	bool "Support SH5-103 processor"
	select CPU_SH5

endchoice

endif

source "arch/sh/mm/Kconfig"
 
source "arch/sh/Kconfig.cpu"

source "arch/sh/boards/Kconfig"

menu "Timer and clock configuration"

config SH_TIMER_TMU
	bool "TMU timer driver"
	depends on SYS_SUPPORTS_TMU
	default y
	help
	  This enables the build of the TMU timer driver.

config SH_TIMER_CMT
	bool "CMT timer driver"
	depends on SYS_SUPPORTS_CMT
	default y
	help
	  This enables build of the CMT timer driver.

config SH_TIMER_MTU2
	bool "MTU2 timer driver"
	depends on SYS_SUPPORTS_MTU2
	default y
	help
	  This enables build of the MTU2 timer driver.

config SH_PCLK_FREQ
	int "Peripheral clock frequency (in Hz)"
	depends on SH_CLK_CPG_LEGACY
	default "31250000" if CPU_SUBTYPE_SH7619
	default "33333333" if CPU_SUBTYPE_SH7770 || \
			      CPU_SUBTYPE_SH7760 || \
			      CPU_SUBTYPE_SH7705 || \
			      CPU_SUBTYPE_SH7203 || \
			      CPU_SUBTYPE_SH7206 || \
			      CPU_SUBTYPE_SH7263 || \
			      CPU_SUBTYPE_MXG
	default "60000000" if CPU_SUBTYPE_SH7751 || CPU_SUBTYPE_SH7751R
	default "66000000" if CPU_SUBTYPE_SH4_202
	default "50000000"
	help
	  This option is used to specify the peripheral clock frequency.
	  This is necessary for determining the reference clock value on
	  platforms lacking an RTC.

config SH_CLK_CPG
	def_bool y

config SH_CLK_CPG_LEGACY
	depends on SH_CLK_CPG
	def_bool y if !CPU_SUBTYPE_SH7785 && !ARCH_SHMOBILE && \
		      !CPU_SHX3 && !CPU_SUBTYPE_SH7757

source "kernel/time/Kconfig"

endmenu

menu "CPU Frequency scaling"

source "drivers/cpufreq/Kconfig"

config SH_CPU_FREQ
	tristate "SuperH CPU Frequency driver"
	depends on CPU_FREQ
	select CPU_FREQ_TABLE
	help
	  This adds the cpufreq driver for SuperH. Any CPU that supports
	  clock rate rounding through the clock framework can use this
	  driver. While it will make the kernel slightly larger, this is
	  harmless for CPUs that don't support rate rounding. The driver
	  will also generate a notice in the boot log before disabling
	  itself if the CPU in question is not capable of rate rounding.

	  For details, take a look at <file:Documentation/cpu-freq>.

	  If unsure, say N.

endmenu

source "arch/sh/drivers/Kconfig"

endmenu

menu "Kernel features"

source kernel/Kconfig.hz

config KEXEC
	bool "kexec system call (EXPERIMENTAL)"
	depends on SUPERH32 && EXPERIMENTAL && MMU
	help
	  kexec is a system call that implements the ability to shutdown your
	  current kernel, and to start another kernel.  It is like a reboot
	  but it is independent of the system firmware.  And like a reboot
	  you can start any kernel with it, not just Linux.

	  The name comes from the similarity to the exec system call.

	  It is an ongoing process to be certain the hardware in a machine
	  is properly shutdown, so do not be surprised if this code does not
	  initially work for you.  It may help to enable device hotplugging
	  support.  As of this writing the exact hardware interface is
	  strongly in flux, so no good recommendation can be made.

config CRASH_DUMP
	bool "kernel crash dumps (EXPERIMENTAL)"
	depends on SUPERH32 && EXPERIMENTAL && BROKEN_ON_SMP
	help
	  Generate crash dump after being started by kexec.
	  This should be normally only set in special crash dump kernels
	  which are loaded in the main kernel with kexec-tools into
	  a specially reserved region and then later executed after
	  a crash by kdump/kexec. The crash dump kernel must be compiled
	  to a memory address not used by the main kernel using
	  PHYSICAL_START.

	  For more details see Documentation/kdump/kdump.txt

config KEXEC_JUMP
	bool "kexec jump (EXPERIMENTAL)"
	depends on SUPERH32 && KEXEC && HIBERNATION && EXPERIMENTAL
	help
	  Jump between original kernel and kexeced kernel and invoke
	  code via KEXEC

config PHYSICAL_START
	hex "Physical address where the kernel is loaded" if (EXPERT || CRASH_DUMP)
	default MEMORY_START
	---help---
	  This gives the physical address where the kernel is loaded
	  and is ordinarily the same as MEMORY_START.

	  Different values are primarily used in the case of kexec on panic
	  where the fail safe kernel needs to run at a different address
	  than the panic-ed kernel.

config SECCOMP
	bool "Enable seccomp to safely compute untrusted bytecode"
	depends on PROC_FS
	help
	  This kernel feature is useful for number crunching applications
	  that may need to compute untrusted bytecode during their
	  execution. By using pipes or other transports made available to
	  the process as file descriptors supporting the read/write
	  syscalls, it's possible to isolate those applications in
	  their own address space using seccomp. Once seccomp is
	  enabled via prctl, it cannot be disabled and the task is only
	  allowed to execute a few safe syscalls defined by each seccomp
	  mode.

	  If unsure, say N.

config SMP
	bool "Symmetric multi-processing support"
	depends on SYS_SUPPORTS_SMP
	select USE_GENERIC_SMP_HELPERS
	---help---
	  This enables support for systems with more than one CPU. If you have
	  a system with only one CPU, like most personal computers, say N. If
	  you have a system with more than one CPU, say Y.

	  If you say N here, the kernel will run on single and multiprocessor
	  machines, but will use only one CPU of a multiprocessor machine. If
	  you say Y here, the kernel will run on many, but not all,
	  singleprocessor machines. On a singleprocessor machine, the kernel
	  will run faster if you say N here.

	  People using multiprocessor machines who say Y here should also say
	  Y to "Enhanced Real Time Clock Support", below.

	  See also <file:Documentation/nmi_watchdog.txt> and the SMP-HOWTO
	  available at <http://www.tldp.org/docs.html#howto>.

	  If you don't know what to do here, say N.

config NR_CPUS
	int "Maximum number of CPUs (2-32)"
	range 2 32
	depends on SMP
	default "4" if CPU_SUBTYPE_SHX3
	default "2"
	help
	  This allows you to specify the maximum number of CPUs which this
	  kernel will support.  The maximum supported value is 32 and the
	  minimum value which makes sense is 2.

	  This is purely to save memory - each supported CPU adds
	  approximately eight kilobytes to the kernel image.

config HOTPLUG_CPU
	bool "Support for hot-pluggable CPUs (EXPERIMENTAL)"
	depends on SMP && HOTPLUG && EXPERIMENTAL
	help
	  Say Y here to experiment with turning CPUs off and on.  CPUs
	  can be controlled through /sys/devices/system/cpu.

source "kernel/Kconfig.preempt"

config GUSA
	def_bool y
	depends on !SMP && SUPERH32
	help
	  This enables support for gUSA (general UserSpace Atomicity).
	  This is the default implementation for both UP and non-ll/sc
	  CPUs, and is used by the libc, amongst others.

	  For additional information, design information can be found 
	  in <http://lc.linux.or.jp/lc2002/papers/niibe0919p.pdf>.

	  This should only be disabled for special cases where alternate
	  atomicity implementations exist.

config GUSA_RB
	bool "Implement atomic operations by roll-back (gRB) (EXPERIMENTAL)"
	depends on GUSA && CPU_SH3 || (CPU_SH4 && !CPU_SH4A)
	help
	  Enabling this option will allow the kernel to implement some
	  atomic operations using a software implementation of load-locked/
	  store-conditional (LLSC). On machines which do not have hardware
	  LLSC, this should be more efficient than the other alternative of
	  disabling interrupts around the atomic sequence.

config HW_PERF_EVENTS
	bool "Enable hardware performance counter support for perf events"
	depends on PERF_EVENTS && CPU_HAS_PMU
	default y
	help
	  Enable hardware performance counter support for perf events. If
	  disabled, perf events will use software events only.

source "drivers/sh/Kconfig"

endmenu

menu "Boot options"

config ZERO_PAGE_OFFSET
	hex
	default "0x00010000" if PAGE_SIZE_64KB || SH_RTS7751R2D || \
				SH_7751_SOLUTION_ENGINE
	default "0x00004000" if PAGE_SIZE_16KB || SH_SH03
	default "0x00002000" if PAGE_SIZE_8KB
	default "0x00001000"
	help
	  This sets the default offset of zero page.

config BOOT_LINK_OFFSET
	hex
	default "0x00210000" if SH_SHMIN
	default "0x00400000" if SH_CAYMAN
	default "0x00810000" if SH_7780_SOLUTION_ENGINE
	default "0x009e0000" if SH_TITAN
	default "0x01800000" if SH_SDK7780
	default "0x02000000" if SH_EDOSK7760
	default "0x00800000"
	help
	  This option allows you to set the link address offset of the zImage.
	  This can be useful if you are on a board which has a small amount of
	  memory.

config ENTRY_OFFSET
	hex
	default "0x00001000" if PAGE_SIZE_4KB
	default "0x00002000" if PAGE_SIZE_8KB
	default "0x00004000" if PAGE_SIZE_16KB
	default "0x00010000" if PAGE_SIZE_64KB
	default "0x00000000"

config ROMIMAGE_MMCIF
	bool "Include MMCIF loader in romImage (EXPERIMENTAL)"
	depends on CPU_SUBTYPE_SH7724 && EXPERIMENTAL
	help
	  Say Y here to include experimental MMCIF loading code in
	  romImage. With this enabled it is possible to write the romImage
	  kernel image to an MMC card and boot the kernel straight from
	  the reset vector. At reset the processor Mask ROM will load the
	  first part of the romImage which in turn loads the rest the kernel
	  image to RAM using the MMCIF hardware block.

choice
	prompt "Kernel command line"
	optional
	default CMDLINE_OVERWRITE
	help
	  Setting this option allows the kernel command line arguments
	  to be set.

config CMDLINE_OVERWRITE
	bool "Overwrite bootloader kernel arguments"
	help
	  Given string will overwrite any arguments passed in by
	  a bootloader.

config CMDLINE_EXTEND
	bool "Extend bootloader kernel arguments"
	help
	  Given string will be concatenated with arguments passed in
	  by a bootloader.

endchoice

config CMDLINE
	string "Kernel command line arguments string"
	depends on CMDLINE_OVERWRITE || CMDLINE_EXTEND
	default "console=ttySC1,115200"

endmenu

menu "Bus options"

config SUPERHYWAY
	tristate "SuperHyway Bus support"
	depends on CPU_SUBTYPE_SH4_202

config MAPLE
	bool "Maple Bus support"
	depends on SH_DREAMCAST
	help
	 The Maple Bus is SEGA's serial communication bus for peripherals
	 on the Dreamcast. Without this bus support you won't be able to
	 get your Dreamcast keyboard etc to work, so most users
	 probably want to say 'Y' here, unless you are only using the
	 Dreamcast with a serial line terminal or a remote network
	 connection.

config PCI
	bool "PCI support"
	depends on SYS_SUPPORTS_PCI
	select PCI_DOMAINS
	select GENERIC_PCI_IOMAP
<<<<<<< HEAD
=======
	select NO_GENERIC_PCI_IOPORT_MAP
>>>>>>> c16fa4f2
	help
	  Find out whether you have a PCI motherboard. PCI is the name of a
	  bus system, i.e. the way the CPU talks to the other stuff inside
	  your box. If you have PCI, say Y, otherwise N.

config PCI_DOMAINS
	bool

source "drivers/pci/pcie/Kconfig"

source "drivers/pci/Kconfig"

source "drivers/pcmcia/Kconfig"

source "drivers/pci/hotplug/Kconfig"

endmenu

menu "Executable file formats"

source "fs/Kconfig.binfmt"

endmenu

menu "Power management options (EXPERIMENTAL)"
depends on EXPERIMENTAL

source "kernel/power/Kconfig"

source "drivers/cpuidle/Kconfig"

endmenu

source "net/Kconfig"

source "drivers/Kconfig"

source "fs/Kconfig"

source "arch/sh/Kconfig.debug"

source "security/Kconfig"

source "crypto/Kconfig"

source "lib/Kconfig"<|MERGE_RESOLUTION|>--- conflicted
+++ resolved
@@ -859,10 +859,7 @@
 	depends on SYS_SUPPORTS_PCI
 	select PCI_DOMAINS
 	select GENERIC_PCI_IOMAP
-<<<<<<< HEAD
-=======
 	select NO_GENERIC_PCI_IOPORT_MAP
->>>>>>> c16fa4f2
 	help
 	  Find out whether you have a PCI motherboard. PCI is the name of a
 	  bus system, i.e. the way the CPU talks to the other stuff inside
